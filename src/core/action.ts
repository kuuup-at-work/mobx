--- conflicted
+++ resolved
@@ -7,19 +7,13 @@
 import {globalState} from "../core/globalstate";
 import {getMessage} from "../utils/messages";
 
-
-<<<<<<< HEAD
-export function createAction(actionName: string, fn: Function): Function {
-	invariant(typeof fn === "function", getMessage("m026"));
-=======
 export interface IAction{
 	originalFn: Function
 	isMobxAction: boolean
 }
 
 export function createAction(actionName: string, fn: Function): Function & IAction {
-	invariant(typeof fn === "function", "`action` can only be invoked on functions");
->>>>>>> 67f82552
+	invariant(typeof fn === "function", getMessage("m026"));
 	invariant(typeof actionName === "string" && actionName.length > 0, `actions should have valid names, got: '${actionName}'`);
 	const res = function () {
 		return executeAction(actionName, fn, this, arguments);
