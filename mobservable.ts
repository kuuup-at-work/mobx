/**
 * MOBservable
 * (c) 2015 - Michel Weststrate
 * https://github.com/mweststrate/mobservable
 */
interface Lambda {
    ():void;
}

interface IObservableValue<T,S> {
    ():T;
    (value:T):S;
    observe(callback:(newValue:T, oldValue:T)=>void, fireImmediately?:boolean):Lambda;
}

interface IObservableArray<T> extends Array<T> {
    [n: number]: T;
    length: number;

    spliceWithArray(index:number, deleteCount?:number, newItems?:T[]):T[];
    observe(listener:()=>void, fireImmediately?:boolean):Lambda;
    clear(): T[];
    replace(newItems:T[]);
    values(): T[];
    clone(): IObservableArray<T>;
    find(predicate:(item:T,index:number,array:IObservableArray<T>)=>boolean,thisArg?,fromIndex?:number):T;
    remove(value:T):boolean;
}

interface ISimpleEventEmitter {
    emit(...data:any[]):void;
    on(listener:(...data:any[])=>void):Lambda;
    once(listener:(...data:any[])=>void):Lambda;
}

interface IMObservableStatic {
    // shorthand for .value()
    <T,S>(value?:T|{():T}, scope?:S):IObservableValue<T,S>;

    array<T>(values?:T[]): IObservableArray<T>;
    value<T,S>(value?:T|{():T}, scope?:S):IObservableValue<T,S>;
    
    watch<T>(func:()=>T, onInvalidate:Lambda):[T,Lambda];
    observeProperty(object:Object, key:string, listener:Function, invokeImmediately?:boolean):Lambda;
<<<<<<< HEAD
    batch(action:Lambda);
    
    // property definition
    observable(target:Object, key:string); // annotation
    
    props(object:Object, name:string, initalValue: any);
    props(object:Object, props:Object);
    props(object:Object);
    turnObservablesIntoProperties(object:Object);
=======

    // batching
    batch<T>(action:()=>T):T;
    onReady(listener:Lambda):Lambda;
    onceReady(listener:Lambda);
>>>>>>> 95929249

    // Utils
    SimpleEventEmitter: new()=> ISimpleEventEmitter;
    debugLevel: number;
}

/* END OF DECLARATION */

/**
    Creates an observable from either a value or a function.
    If a scope is provided, the function will be always executed usign the provided scope.
    Returns a new IObservable, that is, a functon that can be used to set a new value or get the current values
    (the latter if no arguments are provided)
*/
function createObservable<T,S>(value?:T|{():T}, scope?:S):IObservableValue<T,S> {
    var prop:ObservableValue<T,S> = null;

    if (Array.isArray && Array.isArray(value) && mobservableStatic.debugLevel)
        warn("mobservable.value() was invoked with an array. Probably you want to create an mobservable.array() instead of observing a reference to an array?");

    if (typeof value === "function")
        prop = new ComputedObservable(<()=>T>value, scope);
    else
        prop = new ObservableValue(<T>value, scope);

    var propFunc = function(value?:T):T|S {
        if (arguments.length > 0)
            return <S> prop.set(value);
        else
            return <T> prop.get();
    };
    (<any>propFunc).observe = prop.observe.bind(prop);
    (<any>propFunc).prop = prop;
    (<any>propFunc).toString = function() { return prop.toString(); };

    return <IObservableValue<T,S>> propFunc;
}

/**
    @see mobservableStatic.value
*/
var mobservableStatic:IMObservableStatic = <IMObservableStatic> function<T,S>(value?:T|{():T}, scope?:S):IObservableValue<T,S> {
    return createObservable(value,scope);
};

/**
    @see createObservable
*/
mobservableStatic.value = createObservable;

/**
    DebugLevel: level 0: warnings only, level 1 or higher, prints a lot of messages.
*/
mobservableStatic.debugLevel = 0;

/**
    Evaluates func and return its results. Watch tracks all observables that are used by 'func'
    and invokes 'onValidate' whenever func *should* update.
    Returns  a tuplde [return value of func, disposer]. The disposer can be used to abort the watch early.
*/
mobservableStatic.watch = function watch<T>(func:()=>T, onInvalidate:Lambda):[T,Lambda] {
    var dnode = new DNode(true);
    var retVal:T;
    dnode.nextState = function() {
        retVal = func();
        dnode.nextState = function() {
            dnode.dispose();
            onInvalidate();
            return false;
        }
        return false;
    }
    dnode.computeNextState();
    return [retVal, () => dnode.dispose()];
}

/**
    Can be used to observe observable properties that are created using the `observable` annotation,
    `defineObservableProperty` or `initializeObservableProperties`.
    (Since properties do not expose an .observe method themselves).
*/
mobservableStatic.observeProperty = function observeProperty(object:Object, key:string, listener:(...args:any[])=>void, invokeImmediately = false):Lambda {
    if (!object || !key || object[key] === undefined)
        throw new Error(`Object '${object}' has no key '${key}'.`);
    if (!listener || typeof listener !== "function")
        throw new Error("Third argument to mobservable.observeProperty should be a function");

    var currentValue = object[key];

    // ObservableValue, ComputedObservable or ObservableArray? -> attach observer
    if (currentValue instanceof ObservableValue || currentValue instanceof ObservableArray)
        return currentValue.observe(listener, invokeImmediately);
    // IObservable? -> attach observer
    else if (currentValue.prop && currentValue.prop instanceof ObservableValue)
        return currentValue.prop.observe(listener, invokeImmediately);

    // wrap with observable function
    var observer = new ComputedObservable((() => object[key]), object);
    var disposer = observer.observe(listener, invokeImmediately);

    if (mobservableStatic.debugLevel && (<any>observer).dependencyState.observing.length === 0)
        warn(`mobservable.observeProperty: property '${key}' of '${object} doesn't seem to be observable. Did you define it as observable?`);

    return once(() => {
        disposer();
        (<any>observer).dependencyState.dispose(); // clean up
    });
}

mobservableStatic.array = function array<T>(values?:T[]): ObservableArray<T> {
    return new ObservableArray(values);
}

mobservableStatic.batch = function batch<T>(action:()=>T):T {
    return Scheduler.batch(action);
}

/**
 * Use this annotation to wrap properties of an object in an observable, for example:
 * class OrderLine {
 *   @observable amount = 3;
 *   @observable price = 2;
 *   @observable total() {
 *      return this.amount * this.price;
 *   }
 * }
 */
mobservableStatic.observable = function observable(target:Object, key:string, descriptor?) {
    var baseValue = descriptor ? descriptor.value : null;

    // observable annotations are invoked on the prototype, not on actual instances,
    // so upon invocation, determine the 'this' instance, and define a property on the
    // instance as well (that hides the propotype property)

    if (typeof baseValue === "function") {
        delete descriptor.value;
        delete descriptor.writable;
        descriptor.get = function() {
            mobservableStatic.props(this, key, baseValue);
            return this[key];
        }
        descriptor.set = function () {
            console.trace();
            throw new Error("It is not allowed to reassign observable functions");
        }
    } else {
        Object.defineProperty(target, key, {
            configurable: true, enumberable:true,
            get: function() {
                mobservableStatic.props(this, key, undefined);
                return this[key];
            },
            set: function(value) {
                if (Array.isArray(value)) {
                    var ar = new ObservableArray(value);
                    Object.defineProperty(this, key, {
                        value: ar,
                        writeable: false,
                        configurable: false,
                        enumberable: true
                    });
                }
                else
                    mobservableStatic.props(this, key, value);
            }
        });
    }
}

mobservableStatic.props = function props(target, props?, value?) {
    switch(arguments.length) {
        case 0:
            throw new Error("Not enough arguments");
        case 1:
            return mobservableStatic.props(target, target); // mix target properties into itself
        case 2:
            for(var key in props)
                mobservableStatic.props(target, key, props[key]);
            break;
        case 3:
            var observable = mobservableStatic.value(value, target);
            Object.defineProperty(target, props, {
                get: function() {
                    return observable();
                },
                set: function(value) {
                    observable(value);
                },
                enumerable: true,
                configurable: true
            });
            break;
    }
    return target;
}

mobservableStatic.turnObservablesIntoProperties = function turnObservablesIntoProperties(object:Object) {
    for(var key in object) if (object.hasOwnProperty(key)) {
        if (object[key] && object[key].prop && object[key].prop instanceof ObservableValue) {
            var observable = <ObservableValue<any,any>> object[key].prop;
            Object.defineProperty(object, key, {
                get: observable.get.bind(observable),
                set: observable.set.bind(observable),
                enumerable: true,
                configurable: true
            });
        }
    }
}

class ObservableValue<T,S> {
    protected changeEvent = new SimpleEventEmitter();
    protected dependencyState:DNode = new DNode(false);

    constructor(protected _value?:T, protected scope?:S){
    }

    set(value:T):S {
        if (value !== this._value) {
            var oldValue = this._value;
            this.dependencyState.markStale();
            this._value = value;
            this.dependencyState.markReady(true);
            this.changeEvent.emit(value, oldValue);
        }
        return this.scope;
    }

    get():T {
        this.dependencyState.notifyObserved();
        return this._value;
    }

    observe(listener:(newValue:T, oldValue:T)=>void, fireImmediately=false):Lambda {
        this.dependencyState.setRefCount(+1); // awake
        if (fireImmediately)
            listener(this.get(), undefined);
        var disposer = this.changeEvent.on(listener);
        return once(() => {
            this.dependencyState.setRefCount(-1);
            disposer();
        });
    }

    toString() {
        return `Observable[${this._value}]`;
    }
}

class ComputedObservable<U,S> extends ObservableValue<U,S> {
    private isComputing = false;
    private hasError = false;

    constructor(protected func:()=>U, scope:S) {
        super(undefined, scope);
        if (!func)
            throw new Error("ComputedObservable requires a function");
        this.dependencyState.isComputed = true;
        this.dependencyState.nextState = this.compute.bind(this);
    }

    get():U {
        if (this.isComputing)
            throw new Error("Cycle detected");
        var state = this.dependencyState;
        if (state.isSleeping) {
            if (DNode.trackingStack.length > 0) {
                // somebody depends on the outcome of this computation
                state.wakeUp(); // note: wakeup triggers a compute
                state.notifyObserved();
            } else {
                // nobody depends on this computable; so compute a fresh value but do not wake up
                this.compute();
            }
        } else {
            // we are already up to date, somebody is just inspecting our current value
            state.notifyObserved();
        }

        if (state.hasCycle)
            throw new Error("Cycle detected");
        if (this.hasError) {
            if (mobservableStatic.debugLevel) {
                console.trace();
                warn(`${this}: rethrowing caught exception to observer: ${this._value}${(<any>this._value).cause||''}`);
            }
            throw this._value;
        }
        return this._value;
    }

    set(_:U):S {
        throw new Error(this.toString() + ": A computed observable does not accept new values!");
    }

    compute() {
        var newValue:U;
        try {
            // this cycle detection mechanism is primarily for lazy computed values; other cycles are already detected in the dependency tree
            if (this.isComputing)
                throw new Error("Cycle detected");
            this.isComputing = true;
            newValue = this.func.call(this.scope);
            this.hasError = false;
        } catch (e) {
            this.hasError = true;
            console.error(this + "Caught error during computation: ", e);
            if (e instanceof Error)
                newValue = e;
            else {
                newValue = <U><any> new Error("MobservableComputationError");
                (<any>newValue).cause = e;
            }
        }
        this.isComputing = false;
        if (newValue !== this._value) {
            var oldValue = this._value;
            this._value = newValue;
            this.changeEvent.emit(newValue, oldValue);
            return true;
        }
        return false;
    }

    toString() {
        return `ComputedObservable[${this.func.toString()}]`;
    }
}

enum DNodeState {
    STALE,     // One or more depencies have changed but their values are not yet known, current value is stale
    PENDING,   // All dependencies are up to date again, a recalculation of this node is ongoing or pending, current value is stale
    READY,     // Everything is bright and shiny
};

/**
 * A Node in the dependency graph of a (computed)observable.
 *
 * observing: nodes that are needed for this DNode to operate
 * observers: nodes that need this node to operate
 */
class DNode {
    static trackingStack: DNode[][] = [];  // stack of: list of DNode's being observed by the currently ongoing computation

    state: DNodeState = DNodeState.READY;
    isSleeping = true; // isSleeping: nobody is observing this dependency node, so don't bother tracking DNode's this DNode depends on
    hasCycle = false;  // this node is part of a cycle, which is an error
    private observing: DNode[] = [];       // nodes we are looking at. Our value depends on these nodes
    private prevObserving: DNode[] = null; // nodes we were looking at before. Used to determine changes in the dependency tree
    private observers: DNode[] = [];       // nodes that are dependent on this node. Will be notified when our state change
    private dependencyChangeCount = 0;     // nr of nodes being observed that have received a new value. If > 0, we should recompute
    private dependencyStaleCount = 0;      // nr of nodes being observed that are currently not ready
    private isDisposed = false;            // ready to be garbage collected. Nobody is observing or ever will observe us
    private externalRefenceCount = 0;      // nr of 'things' that depend on us, excluding other DNode's. If > 0, this node will not go to sleep

    constructor(public isComputed:boolean) {
        // isComputed indicates that this node can depend on others.
    }

    setRefCount(delta:number) {
        var rc = this.externalRefenceCount += delta;
        if (rc === 0)
            this.tryToSleep();
        else if (rc === delta)
            this.wakeUp();
    }

    addObserver(node:DNode) {
        this.observers[this.observers.length] = node;
    }

    removeObserver(node:DNode) {
        var obs = this.observers, idx = obs.indexOf(node);
        if (idx !== -1) {
            obs.splice(idx, 1);
            if (obs.length === 0)
                this.tryToSleep();
        }
    }

    markStale() {
        if (this.state !== DNodeState.READY)
            return; // stale or pending; recalculation already scheduled, we're fine..
        this.state = DNodeState.STALE;
        this.notifyObservers();
    }

    markReady(stateDidActuallyChange:boolean) {
        if (this.state === DNodeState.READY)
            return;
        this.state = DNodeState.READY;
        this.notifyObservers(stateDidActuallyChange);
    }

    notifyObservers(stateDidActuallyChange:boolean=false) {
        var os = this.observers.slice();
        for(var l = os.length, i = 0; i < l; i++)
            os[i].notifyStateChange(this, stateDidActuallyChange);
    }

    tryToSleep() {
        if (this.isComputed && this.observers.length === 0 && this.externalRefenceCount === 0 && !this.isSleeping) {
            for (var i = 0, l = this.observing.length; i < l; i++)
                this.observing[i].removeObserver(this);
            this.observing = [];
            this.isSleeping = true;
        }
    }

    wakeUp() {
        if (this.isSleeping && this.isComputed) {
            this.isSleeping = false;
            this.state = DNodeState.PENDING;
            this.computeNextState();
        }
    }

    notifyStateChange(observable:DNode, stateDidActuallyChange:boolean) {
        if (observable.state === DNodeState.STALE) {
            if (++this.dependencyStaleCount === 1)
                this.markStale();
        } else { // ready
            if (stateDidActuallyChange)
                this.dependencyChangeCount += 1;
            if (--this.dependencyStaleCount === 0) {
                this.state = DNodeState.PENDING;
                Scheduler.schedule(() => {
                    // did any of the observables really change?
                    if (this.dependencyChangeCount > 0)
                        this.computeNextState();
                    else
                        // we're done, but didn't change, lets make sure verybody knows..
                        this.markReady(false);
                    this.dependencyChangeCount = 0;
                });
            }
        }
    }

    computeNextState() {
        this.trackDependencies();
        var stateDidChange = this.nextState();
        this.bindDependencies();
        this.markReady(stateDidChange);
    }

    nextState():boolean {
        return false; // false == unchanged
    }

    private trackDependencies() {
        this.prevObserving = this.observing;
        DNode.trackingStack[DNode.trackingStack.length] = [];
    }

    private bindDependencies() {
        this.observing = DNode.trackingStack.pop();

        if (this.isComputed && this.observing.length === 0 && mobservableStatic.debugLevel > 1 && !this.isDisposed) {
            console.trace();
            warn("You have created a function that doesn't observe any values, did you forget to make its dependencies observable?");
        }

        var [added, removed] = quickDiff(this.observing, this.prevObserving);
        this.prevObserving = null;

        for(var i = 0, l = removed.length; i < l; i++)
            removed[i].removeObserver(this);

        this.hasCycle = false;
        for(var i = 0, l = added.length; i < l; i++) {
            if (this.isComputed && added[i].findCycle(this)) {
                this.hasCycle = true;
                // don't observe anything that caused a cycle, or we are stuck forever!
                this.observing.splice(this.observing.indexOf(added[i]), 1);
                added[i].hasCycle = true; // for completeness sake..
            } else {
                added[i].addObserver(this);
            }
        }
    }

    public notifyObserved() {
        var ts = DNode.trackingStack, l = ts.length;
        if (l > 0) {
            var cs = ts[l - 1], csl = cs.length;
            // this last item added check is an optimization especially for array loops,
            // because an array.length read with subsequent reads from the array
            // might trigger many observed events, while just checking the last added item is cheap
            if (cs[csl -1] !== this && cs[csl -2] !== this)
                cs[csl] = this;
        }
    }

    private findCycle(node:DNode) {
        var obs = this.observing;
        if (obs.indexOf(node) !== -1)
            return true;
        for(var l = obs.length, i = 0; i < l; i++)
            if (obs[i].findCycle(node))
                return true;
        return false;
    }

    public dispose() {
        if (this.observers.length)
            throw new Error("Cannot dispose DNode; it is still being observed");
        for(var l=this.observing.length, i=0; i<l; i++)
            this.observing[i].removeObserver(this);
        this.observing = [];
        this.isDisposed = true;
    }
}

class ObservableArray<T> implements IObservableArray<T> {
    [n: number]: T;

    private _values: T[];
    private dependencyState:DNode;
    private changeEvent: SimpleEventEmitter;

    constructor(initialValues?:T[]) {
        // make for .. in / Object.keys behave like an array, so hide the other properties
        Object.defineProperties(this, {
            "dependencyState" : { enumerable: false, value: new DNode(false) },
            "_values" : { enumerable: false, value: initialValues ? initialValues.slice() : [] },
            "changeEvent" : { enumerable: false, value: new SimpleEventEmitter() },
        });
        if (initialValues && initialValues.length)
            this.updateLength(0, initialValues.length);
    }

    get length():number {
        this.dependencyState.notifyObserved();
        return this._values.length;
    }

    set length(newLength:number) {
        if (typeof newLength !== "number" || newLength < 0)
            throw new Error("Out of range: " + newLength);
        var currentLength = this._values.length;
        if (newLength === currentLength)
            return;
        else if (newLength > currentLength)
            this.spliceWithArray(currentLength, 0, new Array(newLength - currentLength));
        else
            this.spliceWithArray(newLength, currentLength - newLength);
    }

    // adds / removes the necessary numeric properties to this object
    private updateLength(oldLength:number, delta:number) {
        if (delta < 0)
            for(var i = oldLength + delta; i < oldLength; i++)
                delete this[i]; // bit faster but mem inefficient: Object.defineProperty(this, <string><any> i, notEnumerableProp);
        else if (delta > 0) {
            if (oldLength + delta > ObservableArray.OBSERVABLE_ARRAY_BUFFER_SIZE)
                ObservableArray.reserveArrayBuffer(oldLength + delta);
            // funny enough, this is faster than slicing ENUMERABLE_PROPS into defineProperties, and faster as a temporarily map
            for (var i = oldLength, end = oldLength + delta; i < end; i++)
                Object.defineProperty(this, "" + i, ObservableArray.ENUMERABLE_PROPS[i])
        }
    }

    spliceWithArray(index:number, deleteCount?:number, newItems?:T[]):T[] {
        var length = this._values.length;
        if  ((newItems === undefined || newItems.length === 0) && (deleteCount === 0 || length === 0))
            return [];

        if (index === undefined)
            index = 0;
        else if (index > length)
            index = length;
        else if (index < 0)
            index = Math.max(0, length + index);

        if (arguments.length === 1)
            deleteCount = length - index;
        else if (deleteCount === undefined || deleteCount === null)
            deleteCount = 0;
        else
            deleteCount = Math.max(0, Math.min(deleteCount, length - index));

        if (newItems === undefined)
            newItems = [];

        var lengthDelta = newItems.length - deleteCount;
        var res:T[] = this._values.splice(index, deleteCount, ...newItems);
        this.updateLength(length, lengthDelta); // create or remove new entries

        this.notifySplice(index, res, newItems);
        return res;
    }

    private notifyChildUpdate(index:number, oldValue:T) {
        this.notifyChanged();
        // conform: https://developer.mozilla.org/en-US/docs/Web/JavaScript/Reference/Global_Objects/Array/observe
        this.changeEvent.emit({ object: this, type: 'update', index: index, oldValue: oldValue});
    }

    private notifySplice(index:number, deleted:T[], added:T[]) {
        if (deleted.length === 0 && added.length === 0)
            return;
        this.notifyChanged();
        // conform: https://developer.mozilla.org/en-US/docs/Web/JavaScript/Reference/Global_Objects/Array/observe
        this.changeEvent.emit({ object: this, type: 'splice', index: index, addedCount: added.length, removed: deleted});
    }

    private notifyChanged() {
        this.dependencyState.markStale();
        this.dependencyState.markReady(true);
    }

    observe(listener:(data)=>void, fireImmediately=false):Lambda {
        if (fireImmediately)
            listener({ object: this, type: 'splice', index: 0, addedCount: this._values.length, removed: []});
        return this.changeEvent.on(listener);
    }

    clear(): T[] {
        return this.splice(0);
    }

    replace(newItems:T[]) {
        return this.spliceWithArray(0, this._values.length, newItems);
    }

    values(): T[] {
        this.dependencyState.notifyObserved();
        return this._values.slice();
    }

    toJSON(): T[] {
        this.dependencyState.notifyObserved();
        return this._values.slice();
    }

    clone(): ObservableArray<T> {
        this.dependencyState.notifyObserved();
        return new ObservableArray<T>(this._values);
    }

    // https://developer.mozilla.org/en-US/docs/Web/JavaScript/Reference/Global_Objects/Array/find
    find(predicate:(item:T,index:number,array:ObservableArray<T>)=>boolean, thisArg?, fromIndex=0):T {
        this.dependencyState.notifyObserved();
        var items = this._values, l = items.length;
        for(var i = fromIndex; i < l; i++)
            if(predicate.call(thisArg, items[i], i, this))
                return items[i];
        return null;
    }

    /*
        functions that do alter the internal structure of the array, (based on lib.es6.d.ts)
        since these functions alter the inner structure of the array, the have side effects.
        Because the have side effects, they should not be used in computed function,
        and for that reason the do not call dependencyState.notifyObserved
     */
    splice(index:number, deleteCount?:number, ...newItems:T[]):T[] {
        this.sideEffectWarning("splice");
        switch(arguments.length) {
            case 0:
                return [];
            case 1:
                return this.spliceWithArray(index);
            case 2:
                return this.spliceWithArray(index, deleteCount);
        }
        return this.spliceWithArray(index, deleteCount, newItems);
    }

    push(...items: T[]): number {
        this.sideEffectWarning("push");
        this.spliceWithArray(this._values.length, 0, items);
        return this._values.length;
    }

    pop(): T {
        this.sideEffectWarning("pop");
        return this.splice(Math.max(this._values.length - 1, 0), 1)[0];
    }

    shift(): T {
        this.sideEffectWarning("shift");
        return this.splice(0, 1)[0]
    }

    unshift(...items: T[]): number {
        this.sideEffectWarning("unshift");
        this.spliceWithArray(0, 0, items);
        return this._values.length;
    }

    reverse():T[] {
        this.sideEffectWarning("reverse");
        return this.replace(this._values.reverse());
    }

    sort(compareFn?: (a: T, b: T) => number): T[] {
        this.sideEffectWarning("sort");
        return this.replace(this._values.sort.apply(this._values, arguments));
    }

    remove(value:T):boolean {
        this.sideEffectWarning("remove");
        var idx = this._values.indexOf(value);
        if (idx > -1) {
            this.splice(idx, 1);
            return true;
        }
        return false;            
    }

    /*
        functions that do not alter the array, from lib.es6.d.ts
    */
    toString():string { return this.wrapReadFunction<string>("toString", arguments); }
    toLocaleString():string { return this.wrapReadFunction<string>("toLocaleString", arguments); }
    concat<U extends T[]>(...items: U[]): T[];
    concat<U extends T[]>(): T[] { return this.wrapReadFunction<T[]>("concat", arguments); }
    join(separator?: string): string { return this.wrapReadFunction<string>("join", arguments); }
    slice(start?: number, end?: number): T[] { return this.wrapReadFunction<T[]>("slice", arguments); }
    indexOf(searchElement: T, fromIndex?: number): number { return this.wrapReadFunction<number>("indexOf", arguments); }
    lastIndexOf(searchElement: T, fromIndex?: number): number { return this.wrapReadFunction<number>("lastIndexOf", arguments); }
    every(callbackfn: (value: T, index: number, array: T[]) => boolean, thisArg?: any): boolean { return this.wrapReadFunction<boolean>("every", arguments); }
    some(callbackfn: (value: T, index: number, array: T[]) => boolean, thisArg?: any): boolean { return this.wrapReadFunction<boolean>("some", arguments); }
    forEach(callbackfn: (value: T, index: number, array: T[]) => void, thisArg?: any): void { return this.wrapReadFunction<void>("forEach", arguments); }
    map<U>(callbackfn: (value: T, index: number, array: T[]) => U, thisArg?: any): U[] { return this.wrapReadFunction<U[]>("map", arguments); }
    filter(callbackfn: (value: T, index: number, array: T[]) => boolean, thisArg?: any): T[] { return this.wrapReadFunction<T[]>("filter", arguments); }
    reduce<U>(callbackfn: (previousValue: U, currentValue: T, currentIndex: number, array: T[]) => U, initialValue: U): U { return this.wrapReadFunction<U>("reduce", arguments); }
    reduceRight<U>(callbackfn: (previousValue: U, currentValue: T, currentIndex: number, array: T[]) => U, initialValue: U): U { return this.wrapReadFunction<U>("reduceRight", arguments); }

    private wrapReadFunction<U>(funcName:string, initialArgs:IArguments):U {
        var baseFunc = Array.prototype[funcName];
        // generate a new function that wraps arround the Array.prototype, and replace our own definition
        return (ObservableArray.prototype[funcName] = function() {
            this.dependencyState.notifyObserved();
            return baseFunc.apply(this._values, arguments);
        }).apply(this, initialArgs);
    }

    private sideEffectWarning(funcName:string) {
        if (DNode.trackingStack.length > 0)
            warn(`[Mobservable.Array] The method array.${funcName} should not be used inside observable functions since it has side-effects`);
    }


    static OBSERVABLE_ARRAY_BUFFER_SIZE = 0;
    static ENUMERABLE_PROPS = [];

    static createArrayBufferItem(index:number) {
        var prop = {
            enumerable: false,
            configurable: true,
            set: function(value) {
                if (index < this._values.length) {
                    var oldValue = this._values[index];
                    if (oldValue !== value) {
                        this._values[index] = value;
                        this.notifyChildUpdate(index, oldValue);
                    }
                }
                else if (index === this._values.length)
                    this.push(value);
                else
                    throw new Error(`ObservableArray: Index out of bounds, ${index} is larger than ${this.values.length}`);
            },
            get: function() {
                if (index < this._values.length) {
                    this.dependencyState.notifyObserved();
                    return this._values[index];
                }
                return undefined;
            }
        };
        Object.defineProperty(ObservableArray.prototype, "" + index, prop);
        prop.enumerable = true;
        ObservableArray.ENUMERABLE_PROPS[index] = prop;
    }

    static reserveArrayBuffer(max:number) {
        for (var index = ObservableArray.OBSERVABLE_ARRAY_BUFFER_SIZE; index <= max; index++)
            ObservableArray.createArrayBufferItem(index);
        ObservableArray.OBSERVABLE_ARRAY_BUFFER_SIZE = max;
    }
}
ObservableArray.reserveArrayBuffer(1000);

class SimpleEventEmitter implements ISimpleEventEmitter {
    listeners:{(data?):void}[] = [];

    emit(...data:any[]);
    emit() {
        var listeners = this.listeners.slice();
        var l = listeners.length;
        switch (arguments.length) {
            case 0:
                for(var i = 0; i < l; i++)
                    listeners[i]();
                break;
            case 1:
                var data = arguments[0];
                for(var i = 0; i < l; i++)
                    listeners[i](data);
                break;
            default:
                for(var i = 0; i < l; i++)
                    listeners[i].apply(null, arguments);
        }
    }

    on(listener:(...data:any[])=>void):Lambda {
        this.listeners.push(listener);
        return once(() => {
            var idx = this.listeners.indexOf(listener);
            if (idx !== -1)
                this.listeners.splice(idx, 1);
        });
    }

    once(listener:(...data:any[])=>void):Lambda {
        var subscription = this.on(function() {
            subscription();
            listener.apply(this, arguments);
        });
        return subscription;
    }
}
mobservableStatic.SimpleEventEmitter = SimpleEventEmitter;

class Scheduler {
    private static inBatch = 0;
    private static tasks:{():void}[] = [];

    public static schedule(func:Lambda) {
        if (Scheduler.inBatch < 1)
            func();
        else
            Scheduler.tasks[Scheduler.tasks.length] = func;
    }

    private static runPostBatchActions() {
        var i = 0;
        while(Scheduler.tasks.length) {
            try { // try outside loop; much cheaper
                for(; i < Scheduler.tasks.length; i++)
                    Scheduler.tasks[i]();
                Scheduler.tasks = [];
            } catch (e) {
                console.error("Failed to run scheduled action, the action has been dropped from the queue: " + e, e);
                // drop already executed tasks, including the failing one, and continue with other actions, to keep state as stable as possible
                Scheduler.tasks.splice(0, i + 1);
            }
        }
    }

    static batch<T>(action:()=>T):T {
        Scheduler.inBatch += 1;
        try {
            return action();
        } finally {
            //Scheduler.inBatch -= 1;
            if (--Scheduler.inBatch === 0)
                Scheduler.runPostBatchActions();
        }
    }
}

/**
 * Given a new and an old list, tries to determine which items are added or removed
 * in linear time. The algorithm is heuristic and does not give the optimal results in all cases.
 * (For example, [a,b] -> [b, a] yiels [[b,a],[a,b]])
 * its basic assumptions is that the difference between base and current are a few splices.
 *
 * returns a tuple<addedItems, removedItems>
 * @type {T[]}
 */
function quickDiff<T>(current:T[], base:T[]):[T[],T[]] {
    if (!base.length)
        return [current, []];
    if (!current.length)
        return [[], base];

    var added:T[] = [];
    var removed:T[] = [];

    var currentIndex = 0,
        currentSearch = 0,
        currentLength = current.length,
        currentExhausted = false,
        baseIndex = 0,
        baseSearch = 0,
        baseLength = base.length,
        isSearching = false,
        baseExhausted = false;

    while (!baseExhausted && !currentExhausted) {
        if (!isSearching) {
            // within rang and still the same
            if (currentIndex < currentLength && baseIndex < baseLength && current[currentIndex] === base[baseIndex]) {
                currentIndex++;
                baseIndex++;
                // early exit; ends where equal
                if (currentIndex === currentLength && baseIndex === baseLength)
                    return [added, removed];
                continue;
            }
            currentSearch = currentIndex;
            baseSearch = baseIndex;
            isSearching = true;
        }
        baseSearch += 1;
        currentSearch += 1;
        if (baseSearch >= baseLength)
            baseExhausted = true;
        if (currentSearch >= currentLength)
            currentExhausted = true;

        if (!currentExhausted && current[currentSearch] === base[baseIndex]) {
            // items where added
            added.push(...current.slice(currentIndex, currentSearch));
            currentIndex = currentSearch +1;
            baseIndex ++;
            isSearching = false;
        }
        else if (!baseExhausted && base[baseSearch] === current[currentIndex]) {
            // items where removed
            removed.push(...base.slice(baseIndex, baseSearch));
            baseIndex = baseSearch +1;
            currentIndex ++;
            isSearching = false;
        }
    }

    added.push(...current.slice(currentIndex));
    removed.push(...base.slice(baseIndex));
    return [added, removed];
}

// For testing purposes only;
(<any>mobservableStatic).quickDiff = quickDiff;
(<any>mobservableStatic).stackDepth = () => DNode.trackingStack.length;

function warn(message) {
    if (console)
        console.warn("[WARNING:mobservable] " + message);
}

/**
    Makes sure that the provided function is invoked at most once.
*/
function once(func: Lambda):Lambda {
    var invoked = false;
    return function() {
        if (invoked)
            return;
        invoked = true;
        return func.apply(this, arguments);
    }
}

export = mobservableStatic;<|MERGE_RESOLUTION|>--- conflicted
+++ resolved
@@ -42,8 +42,7 @@
     
     watch<T>(func:()=>T, onInvalidate:Lambda):[T,Lambda];
     observeProperty(object:Object, key:string, listener:Function, invokeImmediately?:boolean):Lambda;
-<<<<<<< HEAD
-    batch(action:Lambda);
+    batch<T>(action:()=>T):T;
     
     // property definition
     observable(target:Object, key:string); // annotation
@@ -52,13 +51,6 @@
     props(object:Object, props:Object);
     props(object:Object);
     turnObservablesIntoProperties(object:Object);
-=======
-
-    // batching
-    batch<T>(action:()=>T):T;
-    onReady(listener:Lambda):Lambda;
-    onceReady(listener:Lambda);
->>>>>>> 95929249
 
     // Utils
     SimpleEventEmitter: new()=> ISimpleEventEmitter;
