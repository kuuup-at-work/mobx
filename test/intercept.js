--- conflicted
+++ resolved
@@ -83,17 +83,14 @@
 	t.deepEqual(a.slice(), [3, 4, 6, 2], "splice has been modified");
 	a[2] = 5;
 	t.deepEqual(a.slice(), [3, 4, 15, 2], "update has tripled");
-<<<<<<< HEAD
-
-=======
 
 	t.end();
 });
 
 test('intercept object', t => {
-	var a = {
+	var a = m.observable({
 		b: 3
-	}
+	})
 
 	// bit magical, but intercept makes a observable, to be consistent with observe.
 	// deprecated immediately :)
@@ -145,7 +142,6 @@
 	t.equal(a.c, 6, "extension not intercepted");
 	t.equal(m.isObservable(a, "c"), true);
 
->>>>>>> 9423deb6
 	t.end();
 });
 
