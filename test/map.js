var test = require('tape');
var mobx = require('..');
var map = mobx.map;
var autorun = mobx.autorun;

test('map crud', function(t) {
	var events = [];
	var m = map({ a: 1});
	m.observe(function(changes) {
		events.push(changes);
	});

	t.equal(m.has("a"), true);
	t.equal(m.has("b"), false);
	t.equal(m.get("a"), 1);
	t.equal(m.get("b"), undefined);
	t.equal(m.size, 1);

	m.set("a", 2);
	t.equal(m.has("a"), true);
	t.equal(m.get("a"), 2);

	m.set("b", 3);
	t.equal(m.has("b"), true);
	t.equal(m.get("b"), 3);

	t.deepEqual(m.keys(), ["a", "b"]);
	t.deepEqual(m.values(), [2, 3]);
	t.deepEqual(m.entries(), [["a", 2], ["b", 3]]);
	t.deepEqual(m.toJs(), { a: 2, b: 3});
	t.deepEqual(m.toString(), "[mobx.map { a: 2, b: 3 }]");
	t.equal(m.size, 2);

	m.clear();
	t.deepEqual(m.keys(), []);
	t.deepEqual(m.values(), []);
	t.deepEqual(m.toJs(), { });
	t.deepEqual(m.toString(), "[mobx.map {  }]");
	t.equal(m.size, 0);

	t.equal(m.has("a"), false);
	t.equal(m.has("b"), false);
	t.equal(m.get("a"), undefined);
	t.equal(m.get("b"), undefined);

	function removeObjectProp(item) {
		delete item.object;
		return item;
	};
	t.deepEqual(events.map(removeObjectProp),
		[ { type: 'update',
			name: 'a',
			oldValue: 1 },
		{ type: 'add',
			name: 'b' },
		{ type: 'delete',
			name: 'a',
			oldValue: 2 },
		{ type: 'delete',
			name: 'b',
			oldValue: 3 }
		]
	);
	t.end();
})

test('map merge', function(t) {
	var a = map({a: 1, b: 2, c: 2});
	var b = map({c: 3, d: 4});
	a.merge(b);
	t.deepEqual(a.toJs(), { a: 1, b: 2, c: 3, d: 4 });

	t.end();
})

test('observe value', function(t) {
	var a = map();
	var hasX = false;
	var valueX = undefined;
	var valueY = undefined;

	autorun(function () {
		hasX = a.has("x");
	});

	autorun(function() {
		valueX = a.get("x");
	});

	autorun(function() {
		valueY = a.get("y");
	});

	t.equal(hasX, false);
	t.equal(valueX, undefined);

	a.set("x", 3);
	t.equal(hasX, true);
	t.equal(valueX, 3);

	a.set("x", 4);
	t.equal(hasX, true);
	t.equal(valueX, 4);

	a.delete("x");
	t.equal(hasX, false);
	t.equal(valueX, undefined);

	a.set("x", 5);
	t.equal(hasX, true);
	t.equal(valueX, 5);

	t.equal(valueY, undefined);
	a.merge({y : 'hi'});
	t.equal(valueY, 'hi');
	a.merge({y: 'hello'});
	t.equal(valueY, 'hello');

	t.end();
})

test('initialize with entries', function(t) {
	var a = map([["a", 1], ["b", 2]]);
	t.deepEqual(a.toJs(), { a: 1, b: 2});
	t.end();
})

test('observe collections', function(t) {
	var x = map();
	var keys, values, entries;

	autorun(function() {
		keys = x.keys();
	});
	autorun(function() {
		values = x.values();
	});
	autorun(function() {
		entries = x.entries();
	});

	x.set("a", 1);
	t.deepEqual(keys, ["a"]);
	t.deepEqual(values, [1]);
	t.deepEqual(entries, [["a", 1]]);

	// should not retrigger:
	keys = null;
	values = null;
	entries = null;
	x.set("a", 1);
	t.deepEqual(keys, null);
	t.deepEqual(values, null);
	t.deepEqual(entries, null);

	x.set("a", 2);
	t.deepEqual(values, [2]);
	t.deepEqual(entries, [["a", 2]]);

	x.set("b", 3);
	t.deepEqual(keys, ["a","b"]);
	t.deepEqual(values, [2, 3]);
	t.deepEqual(entries, [["a", 2], ["b", 3]]);

	x.has("c");
	t.deepEqual(keys, ["a","b"]);
	t.deepEqual(values, [2, 3]);
	t.deepEqual(entries, [["a", 2], ["b", 3]]);

	x.delete("a");
	t.deepEqual(keys, ["b"]);
	t.deepEqual(values, [3]);
	t.deepEqual(entries, [["b", 3]]);

	t.end();
})

test('asStructure', function(t) {
	var x = map({}, mobx.asStructure);
	var triggerCount = 0;
	var value = null;

	x.set("a", { b : { c: 1 } } );
	autorun(function() {
		triggerCount += 1;
		value = x.get("a").b.c;
	});

	t.equal(triggerCount, 1);
	t.equal(value, 1);

	x.get("a").b.c = 1;
	x.get("a").b = { c: 1 };
	x.set("a", { b: { c: 1 } });

	t.equal(triggerCount, 1);
	t.equal(value, 1);

	x.get("a").b.c = 2;
	t.equal(triggerCount, 2);
	t.equal(value, 2);

	t.end();
})

test('cleanup', function(t) {
	var x = map({a: 1});

	var aValue;
	var disposer = autorun(function() {
		aValue = x.get("a");
	});

	var observable = x._data.a;

	t.equal(aValue, 1);
	t.equal(observable.observers.length, 1);
	t.equal(x._hasMap.a.observers.length, 1);

	x.delete("a");

	t.equal(aValue, undefined);
	t.equal(observable.observers.length, 0);
	t.equal(x._hasMap.a.observers.length, 1);

	x.set("a", 2);
	observable = x._data.a;

	t.equal(aValue, 2);
	t.equal(observable.observers.length, 1);
	t.equal(x._hasMap.a.observers.length, 1);

	disposer();
	t.equal(aValue, 2);
	t.equal(observable.observers.length, 0);
	t.equal(x._hasMap.a.observers.length, 0);
	t.end();
})

test('strict', function(t) {
	var x = map();
	autorun(function() {
		x.get("y"); // should not throw
	});
	t.end();
})
	
test('issue 100', function(t) {
	var that = {};
	mobx.extendObservable(that, {
		myMap: map()
	})
	t.equal(mobx.isObservableMap(that.myMap), true);
	t.equal(typeof that.myMap.observe, "function");
	t.end();
});

<<<<<<< HEAD
test('issue 119 - unobserve before delete', function(t) {
	var propValues = [];
	var myObservable = mobx.observable({
		myMap: map()
	});
	myObservable.myMap.set('myId', {
		myProp: 'myPropValue',
		myCalculatedProp: function() {
			if (myObservable.myMap.has('myId'))
				return myObservable.myMap.get('myId').myProp + ' calculated';
			return undefined;
		}
	});
	// the error only happens if the value is observed
	mobx.autorun(function() {
    	myObservable.myMap.values().forEach(function(value) {
			console.log('x');
        	propValues.push(value.myCalculatedProp);
    	});
	});
	myObservable.myMap.delete('myId');
	
	t.deepEqual(propValues, ['myPropValue calculated']);
	t.end();
})
=======
test('issue 116 - has should not throw on invalid keys', function(t) {
	var x = map();
	t.equal(x.has(undefined), false);
	t.equal(x.has({}), false);
	t.equal(x.get({}), undefined);
	t.equal(x.get(undefined), undefined);
	t.throws(function() {
		x.set({});
	});
	t.end();
});
>>>>>>> a303cd4c
<|MERGE_RESOLUTION|>--- conflicted
+++ resolved
@@ -255,7 +255,6 @@
 	t.end();
 });
 
-<<<<<<< HEAD
 test('issue 119 - unobserve before delete', function(t) {
 	var propValues = [];
 	var myObservable = mobx.observable({
@@ -281,7 +280,7 @@
 	t.deepEqual(propValues, ['myPropValue calculated']);
 	t.end();
 })
-=======
+
 test('issue 116 - has should not throw on invalid keys', function(t) {
 	var x = map();
 	t.equal(x.has(undefined), false);
@@ -292,5 +291,4 @@
 		x.set({});
 	});
 	t.end();
-});
->>>>>>> a303cd4c
+});