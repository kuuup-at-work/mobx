import {IObservable, IDepTreeNode, addObserver, removeObserver, endBatch} from "./observable";
import {globalState, resetGlobalState} from "./globalstate";
import {invariant} from "../utils/utils";
import {isSpyEnabled, spyReport} from "./spy";
import {isComputedValue} from "./computedvalue";

export enum IDerivationState {
	// before being run or (outside batch and not being observed)
	// at this point derivation is not holding any data about dependency tree
	NOT_TRACKING = -1,
	// no shallow dependency changed since last computation
	// won't recalculate derivation
	// this is what makes mobx fast
	UP_TO_DATE = 0,
	// some deep dependency changed, but don't know if shallow dependency changed
	// will require to check first if UP_TO_DATE or POSSIBLY_STALE
	// currently only ComputedValue will propagate POSSIBLY_STALE
	//
	// having this state is second big optimization:
	// don't have to recompute on every dependency change, but only when it's needed
	POSSIBLY_STALE = 1,
	// shallow dependency changed
	// will need to recompute when it's needed
	STALE = 2
}

/**
 * A derivation is everything that can be derived from the state (all the atoms) in a pure manner.
 * See https://medium.com/@mweststrate/becoming-fully-reactive-an-in-depth-explanation-of-mobservable-55995262a254#.xvbh6qd74
 */
export interface IDerivation extends IDepTreeNode {
	observing: IObservable[];
	newObserving: null | IObservable[];
	dependenciesState: IDerivationState;
	/**
	 * Id of the current run of a derivation. Each time the derivation is tracked
	 * this number is increased by one. This number is globally unique
	 */
	runId: number;
	/**
	 * amount of dependencies used by the derivation in this run, which has not been bound yet.
	 */
	unboundDepsCount: number;
	__mapid: string;
	onBecomeStale();
	recoverFromError();
}

/**
 * Finds out wether any dependency of derivation actually changed
 * If dependenciesState is 1 it will recalculate dependencies,
 * if any dependency changed it will propagate it by changing dependenciesState to 2.
 *
 * By iterating over dependencies in the same order they were reported and stoping on first change
 * all recalculations are called only for ComputedValues that will be tracked anyway by derivation.
 * That is because we assume that if first x dependencies of derivation doesn't change
 * than derivation shuold run the same way up until accessing x-th dependency.
 */
export function shouldCompute(derivation: IDerivation): boolean {
	switch (derivation.dependenciesState) {
		case IDerivationState.UP_TO_DATE: return false;
		case IDerivationState.NOT_TRACKING: case IDerivationState.STALE: return true;
		case IDerivationState.POSSIBLY_STALE: {
			let hasError = true;
			const prevUntracked = untrackedStart(); // no need for those computeds to be reported, they will be picked up in trackDerivedFunction.
			try {
				const obs = derivation.observing, l = obs.length;
				for (let i = 0; i < l; i++) {
					const obj = obs[i];
					if (isComputedValue(obj)) {
						obj.get();
						// if ComputedValue `obj` actually changed it will be computed and propagated to its observers.
						// and `derivation` is an observer of `obj`
						if ((derivation as any).dependenciesState === IDerivationState.STALE) {
							hasError = false;
							untrackedEnd(prevUntracked);
							return true;
						}
					}
				}
				hasError = false;
				changeDependenciesStateTo0(derivation);
				untrackedEnd(prevUntracked);
				return false;
			} finally {
				if (hasError) {
					changeDependenciesStateTo0(derivation);
				}
			}
		}
	}
}

export function isComputingDerivation() {
	return globalState.trackingDerivation !== null; // filter out actions inside computations
}

export function checkIfStateModificationsAreAllowed() {
	if (!globalState.allowStateChanges) {
		invariant(false, globalState.strictMode
			? "It is not allowed to create or change state outside an `action` when MobX is in strict mode. Wrap the current method in `action` if this state change is intended"
			: "It is not allowed to change the state when a computed value or transformer is being evaluated. Use 'autorun' to create reactive functions with side-effects."
		);
	}
}

/**
 * Executes the provided function `f` and tracks which observables are being accessed.
 * The tracking information is stored on the `derivation` object and the derivation is registered
 * as observer of any of the accessed observables.
 */
export function trackDerivedFunction<T>(derivation: IDerivation, f: () => T) {
	// pre allocate array allocation + room for variation in deps
	// array will be trimmed by bindDependencies
	changeDependenciesStateTo0(derivation);
	derivation.newObserving = new Array(derivation.observing.length + 100);
	derivation.unboundDepsCount = 0;
	derivation.runId = ++globalState.runId;
	const prevTracking = globalState.trackingDerivation;
	globalState.trackingDerivation = derivation;
	let hasException = false;
	let result: T;
	try {
		result = f.call(derivation);
<<<<<<< HEAD
		hasException = false;
		return result;
=======
	} catch(e){
		hasException = true;
		handleExceptionInDerivation(derivation, e);
		throw e;
>>>>>>> 17c5f9bf
	} finally {
		if (!hasException) {
			globalState.trackingDerivation = prevTracking;
			bindDependencies(derivation);
		}
	}
}

export function handleExceptionInDerivation(derivation: IDerivation, cause?:Error) {
	const message = (
		`[mobx] An uncaught exception occurred while calculating your computed value, autorun or transformer. Or inside the render() method of an observer based React component. ` +
		`These functions should never throw exceptions as MobX will not always be able to recover from them. ` +
		`Please fix the error reported after this message or enable 'Pause on (caught) exceptions' in your debugger to find the root cause. In: '${derivation.name}'. ` +
		`For more details see https://github.com/mobxjs/mobx/issues/462`
	);
	if (isSpyEnabled()) {
		spyReport({
			type: "error",
			message,
			cause
		});
	}
	console.warn(message); // In next major, maybe don't emit this message at all?
	// Poor mans recovery attempt
	// Assumption here is that this is the only exception handler in MobX.
	// So functions higher up in the stack (like transanction) won't be modifying the globalState anymore after this call.
	// (Except for other trackDerivedFunction calls of course, but that is just)
	changeDependenciesStateTo0(derivation);
	derivation.newObserving = null;
	derivation.unboundDepsCount = 0;
	derivation.recoverFromError();
	// close current batch, make sure pending unobservations are executed
	endBatch();
	resetGlobalState();
}

/**
 * diffs newObserving with obsering.
 * update observing to be newObserving with unique observables
 * notify observers that become observed/unobserved
 */
function bindDependencies(derivation: IDerivation) {
	// invariant(derivation.dependenciesState !== IDerivationState.NOT_TRACKING, "INTERNAL ERROR bindDependencies expects derivation.dependenciesState !== -1");

	const prevObserving = derivation.observing;
	const observing = derivation.observing = derivation.newObserving!;

	derivation.newObserving = null; // newObserving shouldn't be needed outside tracking

	// Go through all new observables and check diffValue: (this list can contain duplicates):
	//   0: first occurence, change to 1 and keep it
	//   1: extra occurence, drop it
	let i0 = 0, l = derivation.unboundDepsCount;
	for (let i = 0; i < l; i++) {
		const dep = observing[i];
		if (dep.diffValue === 0) {
			dep.diffValue = 1;
			if (i0 !== i) observing[i0] = dep;
			i0++;
		}
	}
	observing.length = i0;

	// Go through all old observables and check diffValue: (it is unique after last bindDependencies)
	//   0: it's not in new observables, unobserve it
	//   1: it keeps being observed, don't want to notify it. change to 0
	l = prevObserving.length;
	while (l--) {
		const dep = prevObserving[l];
		if (dep.diffValue === 0) {
			removeObserver(dep, derivation);
		}
		dep.diffValue = 0;
	}

	// Go through all new observables and check diffValue: (now it should be unique)
	//   0: it was set to 0 in last loop. don't need to do anything.
	//   1: it wasn't observed, let's observe it. set back to 0
	while (i0--) {
		const dep = observing[i0];
		if (dep.diffValue === 1) {
			dep.diffValue = 0;
			addObserver(dep, derivation);
		}
	}
}

export function clearObserving(derivation: IDerivation) {
	// invariant(globalState.inBatch > 0, "INTERNAL ERROR clearObserving should be called only inside batch");
	const obs = derivation.observing;
	let i = obs.length;
	while (i--)
		removeObserver(obs[i], derivation);

	derivation.dependenciesState = IDerivationState.NOT_TRACKING;
	obs.length = 0;
}

export function untracked<T>(action: () => T): T {
	const prev = untrackedStart();
	const res = action();
	untrackedEnd(prev);
	return res;
}

export function untrackedStart(): IDerivation | null {
	const prev = globalState.trackingDerivation;
	globalState.trackingDerivation = null;
	return prev;
}

export function untrackedEnd(prev: IDerivation | null) {
	globalState.trackingDerivation = prev;
}

/**
 * needed to keep `lowestObserverState` correct. when changing from (2 or 1) to 0
 *
 */
export function changeDependenciesStateTo0(derivation: IDerivation) {
	if (derivation.dependenciesState === IDerivationState.UP_TO_DATE) return;
	derivation.dependenciesState = IDerivationState.UP_TO_DATE;

	const obs = derivation.observing;
	let i = obs.length;
	while (i--)
		obs[i].lowestObserverState = IDerivationState.UP_TO_DATE;
}<|MERGE_RESOLUTION|>--- conflicted
+++ resolved
@@ -118,34 +118,23 @@
 	derivation.runId = ++globalState.runId;
 	const prevTracking = globalState.trackingDerivation;
 	globalState.trackingDerivation = derivation;
-	let hasException = false;
 	let result: T;
 	try {
 		result = f.call(derivation);
-<<<<<<< HEAD
-		hasException = false;
+		globalState.trackingDerivation = prevTracking;
+		bindDependencies(derivation);
 		return result;
-=======
-	} catch(e){
-		hasException = true;
+	} catch (e){
 		handleExceptionInDerivation(derivation, e);
-		throw e;
->>>>>>> 17c5f9bf
-	} finally {
-		if (!hasException) {
-			globalState.trackingDerivation = prevTracking;
-			bindDependencies(derivation);
-		}
-	}
-}
-
-export function handleExceptionInDerivation(derivation: IDerivation, cause?:Error) {
-	const message = (
-		`[mobx] An uncaught exception occurred while calculating your computed value, autorun or transformer. Or inside the render() method of an observer based React component. ` +
-		`These functions should never throw exceptions as MobX will not always be able to recover from them. ` +
-		`Please fix the error reported after this message or enable 'Pause on (caught) exceptions' in your debugger to find the root cause. In: '${derivation.name}'. ` +
-		`For more details see https://github.com/mobxjs/mobx/issues/462`
-	);
+		derivation.newObserving = derivation.observing; // after exception reset observing
+		bindDependencies(derivation);
+		return e;
+	}
+}
+
+export function handleExceptionInDerivation(derivation: IDerivation, cause?: Error) {
+	const message = `[mobx] Detected an uncaught exception that was thrown by computed value, reaction or observer '${derivation}`;
+	console.error(message, cause);
 	if (isSpyEnabled()) {
 		spyReport({
 			type: "error",
@@ -153,18 +142,6 @@
 			cause
 		});
 	}
-	console.warn(message); // In next major, maybe don't emit this message at all?
-	// Poor mans recovery attempt
-	// Assumption here is that this is the only exception handler in MobX.
-	// So functions higher up in the stack (like transanction) won't be modifying the globalState anymore after this call.
-	// (Except for other trackDerivedFunction calls of course, but that is just)
-	changeDependenciesStateTo0(derivation);
-	derivation.newObserving = null;
-	derivation.unboundDepsCount = 0;
-	derivation.recoverFromError();
-	// close current batch, make sure pending unobservations are executed
-	endBatch();
-	resetGlobalState();
 }
 
 /**
